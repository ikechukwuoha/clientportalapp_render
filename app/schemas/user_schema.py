--- conflicted
+++ resolved
@@ -65,9 +65,7 @@
 
     class Config:
         # Make sure Pydantic uses the correct types for serialization
-<<<<<<< HEAD
         from_attributes = True
-
 
 class SignupResponse(BaseModel):
     user: UserResponse
@@ -79,6 +77,3 @@
 
 class Email(BaseModel):
     email: EmailStr
-=======
-        from_attributes = True
->>>>>>> 6f0b2751
