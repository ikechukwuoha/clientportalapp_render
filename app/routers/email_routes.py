--- conflicted
+++ resolved
@@ -1,23 +1,15 @@
-<<<<<<< HEAD
-from fastapi import APIRouter, Depends, HTTPException, status
-from sqlalchemy.orm import Session
-from jose import JWTError, jwt
-from app.database.db import get_db
-from app.models.user_model import User
-from app.services.email_services import EmailService, PasswordResetMailService
-from app.security.mail_token import create_password_reset_token, verify_password_reset_token
-from app.security.security import hash_password
-from app.schemas.user_schema import Email, ResetPassword
-=======
-from fastapi import APIRouter, Depends, HTTPException, Response
+from fastapi import APIRouter, Depends, HTTPException, Response, status
 from sqlalchemy.orm import Session
 from jose import JWTError, ExpiredSignatureError, jwt
 from app.config.settings import settings
 from app.database.db import get_db
 from app.models.user_model import User
 from app.security.security import create_access_token
-from app.services.email_services import EmailService
->>>>>>> 6f0b2751
+from app.services.email_services import EmailService, PasswordResetMailService
+from app.security.mail_token import create_password_reset_token, verify_password_reset_token
+from app.security.security import hash_password
+from app.schemas.user_schema import Email, ResetPassword
+
 
 router = APIRouter()
 email_service = EmailService()
@@ -63,7 +55,9 @@
         raise HTTPException(status_code=400, detail="Token has expired")
     except JWTError:
         raise HTTPException(status_code=400, detail="Invalid token")
-<<<<<<< HEAD
+    except Exception as e:
+        raise HTTPException(status_code=500, detail=f"An unexpected error occurred: {str(e)}")
+
 
 @router.post("/reset-password", status_code=status.HTTP_200_OK)
 async def reset_password(token: str, new_password: ResetPassword, db: Session = Depends(get_db)):
@@ -93,7 +87,3 @@
     await PasswordResetMailService.send_reset_password_email(user.email, token)
     
     return {"message": "Password reset link sent to your email."}
-=======
-    except Exception as e:
-        raise HTTPException(status_code=500, detail=f"An unexpected error occurred: {str(e)}")
->>>>>>> 6f0b2751
